// #if STAGING
import Cookies from 'js-cookie';
// #endif
import './styles/learn.scss';
import {Carousel} from './ts/carousel';
import {ContactForm} from './ts/contact';
import {Widget, LabWidget} from './ts/widget';


(function(): void {
  $(window).on('scroll', () => {
    if ($(window).scrollTop() > 300) {
      $('#scrollToTopBtn').fadeIn('slow');
    } else {
      $('#scrollToTopBtn').fadeOut('slow');
    }
  });

  $('#scrollToTopBtn').on('click', () => {
    $('html, body').animate({
      scrollTop: 0,
    }, 300);
    return false;
  });

  // widget entry point
  // The on version doesn't work for some, probably, ridiculous reason...
  // $(document).on('ready', () => {
  $(document).ready(() => {
    $('div.widget_editor').each((index: number, element: HTMLElement) => {
      const exampleServer = $(element).attr('example_server');

      if (exampleServer) {
        const isLab = $(element).attr('lab');
        const widget =
          isLab ? new LabWidget($(element), exampleServer) :
            new Widget($(element), exampleServer);

        widget.render();
      } else {
        throw Error('Malformed widget! No server address specified.');
      }
    });

    // carousel entry point
    const carousel: Carousel = new Carousel();
    carousel.render();

<<<<<<< HEAD
    // contact form entry point
    $('div.contact-form').each((index: number, element: HTMLElement) => {
      const exampleServer = $(element).attr('example_server');

      if (exampleServer) {
        new ContactForm($(element), exampleServer);
      } else {
        throw Error('Malformed contact form. No server address specified.');
      }
    });
=======
    // #if STAGING
    if (!Cookies.get('AdaCore_staff')) {
      const msg = 'You have reached learn-staging, the learn testing site. ' +
      'This is reserved for testers only. You will be directed to the main ' +
      'learn.adacore.com site after pressing OK.';
      alert(msg);
      window.location.href = 'http://learn.adacore.com';
    }
    // #endif
>>>>>>> dbce123a
  });
}());<|MERGE_RESOLUTION|>--- conflicted
+++ resolved
@@ -46,7 +46,6 @@
     const carousel: Carousel = new Carousel();
     carousel.render();
 
-<<<<<<< HEAD
     // contact form entry point
     $('div.contact-form').each((index: number, element: HTMLElement) => {
       const exampleServer = $(element).attr('example_server');
@@ -57,7 +56,6 @@
         throw Error('Malformed contact form. No server address specified.');
       }
     });
-=======
     // #if STAGING
     if (!Cookies.get('AdaCore_staff')) {
       const msg = 'You have reached learn-staging, the learn testing site. ' +
@@ -67,6 +65,5 @@
       window.location.href = 'http://learn.adacore.com';
     }
     // #endif
->>>>>>> dbce123a
   });
 }());